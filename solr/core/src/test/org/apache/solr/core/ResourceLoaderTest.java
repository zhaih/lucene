/*
 * Licensed to the Apache Software Foundation (ASF) under one or more
 * contributor license agreements.  See the NOTICE file distributed with
 * this work for additional information regarding copyright ownership.
 * The ASF licenses this file to You under the Apache License, Version 2.0
 * (the "License"); you may not use this file except in compliance with
 * the License.  You may obtain a copy of the License at
 *
 *     http://www.apache.org/licenses/LICENSE-2.0
 *
 * Unless required by applicable law or agreed to in writing, software
 * distributed under the License is distributed on an "AS IS" BASIS,
 * WITHOUT WARRANTIES OR CONDITIONS OF ANY KIND, either express or implied.
 * See the License for the specific language governing permissions and
 * limitations under the License.
 */
package org.apache.solr.core;

import java.io.IOException;
import java.io.InputStream;
import java.nio.charset.CharacterCodingException;
import java.nio.file.Files;
import java.nio.file.Path;
import java.nio.file.Paths;
import java.util.Arrays;
import java.util.HashMap;
import java.util.List;
import java.util.Map;
import java.util.jar.JarEntry;
import java.util.jar.JarOutputStream;

import junit.framework.Assert;
import org.apache.lucene.analysis.TokenStream;
import org.apache.lucene.analysis.core.KeywordTokenizerFactory;
import org.apache.lucene.analysis.ngram.NGramFilterFactory;
import org.apache.lucene.analysis.util.ResourceLoaderAware;
import org.apache.lucene.analysis.util.TokenFilterFactory;
import org.apache.solr.SolrTestCaseJ4;
import org.apache.solr.common.SolrException;
import org.apache.solr.handler.admin.LukeRequestHandler;
import org.apache.solr.handler.component.FacetComponent;
import org.apache.solr.response.JSONResponseWriter;
import org.apache.solr.util.plugin.SolrCoreAware;

import static org.apache.solr.core.SolrResourceLoader.assertAwareCompatibility;
import static org.hamcrest.core.Is.is;

public class ResourceLoaderTest extends SolrTestCaseJ4 {

  public void testInstanceDir() throws Exception {
    try (SolrResourceLoader loader = new SolrResourceLoader()) {
      assertThat(loader.getInstancePath(), is(Paths.get("solr").toAbsolutePath()));
    }
  }

  public void testEscapeInstanceDir() throws Exception {

    Path temp = createTempDir("testEscapeInstanceDir");
    Files.write(temp.resolve("dummy.txt"), new byte[]{});
    Path instanceDir = temp.resolve("instance");
    Files.createDirectories(instanceDir.resolve("conf"));
    try (SolrResourceLoader loader = new SolrResourceLoader(instanceDir)) {
      loader.openResource("../../dummy.txt").close();
      fail();
    } catch (IOException ioe) {
      assertTrue(ioe.getMessage().contains("is outside resource loader dir"));
    }

  }

  public void testAwareCompatibility() throws Exception {
    
    Class<?> clazz = ResourceLoaderAware.class;
    // Check ResourceLoaderAware valid objects
    //noinspection unchecked
    assertAwareCompatibility(clazz, new NGramFilterFactory(map("minGramSize", "1", "maxGramSize", "2")));
    assertAwareCompatibility(clazz, new KeywordTokenizerFactory(new HashMap<>()));
    
    // Make sure it throws an error for invalid objects
    Object[] invalid = new Object[] {
        // new NGramTokenFilter( null ),
        "hello", 12.3f,
        new LukeRequestHandler(),
        new JSONResponseWriter()
    };
    for( Object obj : invalid ) {
      try {
        assertAwareCompatibility(clazz, obj);
        Assert.fail( "Should be invalid class: "+obj + " FOR " + clazz );
      }
      catch( SolrException ex ) { } // OK
    }
    

    clazz = SolrCoreAware.class;
    // Check ResourceLoaderAware valid objects
    assertAwareCompatibility(clazz, new LukeRequestHandler());
    assertAwareCompatibility(clazz, new FacetComponent());
    assertAwareCompatibility(clazz, new JSONResponseWriter());
    
    // Make sure it throws an error for invalid objects
    //noinspection unchecked
    invalid = new Object[] {
<<<<<<< HEAD
        new NGramFilterFactory(new HashMap<>()),
        "hello", 12.3f,
=======
        new NGramFilterFactory(map("minGramSize", "1", "maxGramSize", "2")),
        "hello",  new Float( 12.3f ),
>>>>>>> 124b5e04
        new KeywordTokenizerFactory(new HashMap<>())
    };
    for( Object obj : invalid ) {
      try {
        assertAwareCompatibility(clazz, obj);
        Assert.fail( "Should be invalid class: "+obj + " FOR " + clazz );
      }
      catch( SolrException ex ) { } // OK
    }

  }
  
  public void testBOMMarkers() throws Exception {
    final String fileWithBom = "stopwithbom.txt";
    SolrResourceLoader loader = new SolrResourceLoader(TEST_PATH().resolve("collection1"));

    // preliminary sanity check
    InputStream bomStream = loader.openResource(fileWithBom);
    try {
      final byte[] bomExpected = new byte[] { -17, -69, -65 };
      final byte[] firstBytes = new byte[3];
      
      assertEquals("Should have been able to read 3 bytes from bomStream",
                   3, bomStream.read(firstBytes));

      assertTrue("This test only works if " + fileWithBom + 
                 " contains a BOM -- it appears someone removed it.", 
                 Arrays.equals(bomExpected, firstBytes));
    } finally {
      try { bomStream.close(); } catch (Exception e) { /* IGNORE */ }
    }

    // now make sure getLines skips the BOM...
    List<String> lines = loader.getLines(fileWithBom);
    assertEquals(1, lines.size());
    assertEquals("BOMsAreEvil", lines.get(0));
    
    loader.close();
  }
  
  public void testWrongEncoding() throws Exception {
    String wrongEncoding = "stopwordsWrongEncoding.txt";
    SolrResourceLoader loader = new SolrResourceLoader(TEST_PATH().resolve("collection1"));
    // ensure we get our exception
    try {
      loader.getLines(wrongEncoding);
      fail();
    } catch (SolrException expected) {
      assertTrue(expected.getCause() instanceof CharacterCodingException);
    }
    loader.close();
  }

  public void testClassLoaderLibs() throws Exception {
    Path tmpRoot = createTempDir("testClassLoaderLibs");

    Path lib = tmpRoot.resolve("lib");
    Files.createDirectories(lib);

    try (JarOutputStream os = new JarOutputStream(Files.newOutputStream(lib.resolve("jar1.jar")))) {
      os.putNextEntry(new JarEntry("aLibFile"));
      os.closeEntry();
    }

    Path otherLib = tmpRoot.resolve("otherLib");
    Files.createDirectories(otherLib);

    try (JarOutputStream os = new JarOutputStream(Files.newOutputStream(otherLib.resolve("jar2.jar")))) {
      os.putNextEntry(new JarEntry("explicitFile"));
      os.closeEntry();
    }
    try (JarOutputStream os = new JarOutputStream(Files.newOutputStream(otherLib.resolve("jar3.jar")))) {
      os.putNextEntry(new JarEntry("otherFile"));
      os.closeEntry();
    }

    SolrResourceLoader loader = new SolrResourceLoader(tmpRoot);

    // ./lib is accessible by default
    assertNotNull(loader.getClassLoader().getResource("aLibFile"));

    // add inidividual jars from other paths
    loader.addToClassLoader(otherLib.resolve("jar2.jar").toUri().toURL());

    assertNotNull(loader.getClassLoader().getResource("explicitFile"));
    assertNull(loader.getClassLoader().getResource("otherFile"));

    // add all jars from another path
    loader.addToClassLoader(SolrResourceLoader.getURLs(otherLib));
    assertNotNull(loader.getClassLoader().getResource("otherFile"));
    loader.close();
  }
  
  @Deprecated
  public static final class DeprecatedTokenFilterFactory extends TokenFilterFactory {

    public DeprecatedTokenFilterFactory(Map<String,String> args) {
      super(args);
    }

    @Override
    public TokenStream create(TokenStream input) {
      return null;
    }
    
  }

  @SuppressWarnings("deprecation")
  public void testLoadDeprecatedFactory() throws Exception {
    SolrResourceLoader loader = new SolrResourceLoader(Paths.get("solr/collection1"));
    // ensure we get our exception
    loader.newInstance(DeprecatedTokenFilterFactory.class.getName(), TokenFilterFactory.class, null,
        new Class[] { Map.class }, new Object[] { new HashMap<String,String>() });
    // TODO: How to check that a warning was printed to log file?
    loader.close();    
  }
}<|MERGE_RESOLUTION|>--- conflicted
+++ resolved
@@ -101,13 +101,8 @@
     // Make sure it throws an error for invalid objects
     //noinspection unchecked
     invalid = new Object[] {
-<<<<<<< HEAD
-        new NGramFilterFactory(new HashMap<>()),
-        "hello", 12.3f,
-=======
         new NGramFilterFactory(map("minGramSize", "1", "maxGramSize", "2")),
-        "hello",  new Float( 12.3f ),
->>>>>>> 124b5e04
+        "hello",   12.3f ,
         new KeywordTokenizerFactory(new HashMap<>())
     };
     for( Object obj : invalid ) {

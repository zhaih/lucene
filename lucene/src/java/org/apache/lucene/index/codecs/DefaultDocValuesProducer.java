package org.apache.lucene.index.codecs;

/**
 * Licensed to the Apache Software Foundation (ASF) under one or more
 * contributor license agreements.  See the NOTICE file distributed with
 * this work for additional information regarding copyright ownership.
 * The ASF licenses this file to You under the Apache License, Version 2.0
 * (the "License"); you may not use this file except in compliance with
 * the License.  You may obtain a copy of the License at
 *
 *     http://www.apache.org/licenses/LICENSE-2.0
 *
 * Unless required by applicable law or agreed to in writing, software
 * distributed under the License is distributed on an "AS IS" BASIS,
 * WITHOUT WARRANTIES OR CONDITIONS OF ANY KIND, either express or implied.
 * See the License for the specific language governing permissions and
 * limitations under the License.
 */
import java.io.IOException;
import java.util.Collection;
import java.util.TreeMap;

import org.apache.lucene.index.FieldInfo;
import org.apache.lucene.index.FieldInfos;
import org.apache.lucene.index.SegmentInfo;
import org.apache.lucene.index.values.Bytes;
import org.apache.lucene.index.values.IndexDocValues;
import org.apache.lucene.index.values.Floats;
import org.apache.lucene.index.values.Ints;
import org.apache.lucene.index.values.ValueType;
import org.apache.lucene.store.Directory;
import org.apache.lucene.store.IOContext;

/**
 * Abstract base class for FieldsProducer implementations supporting
 * {@link IndexDocValues}.
 * 
 * @lucene.experimental
 */
public class DefaultDocValuesProducer extends PerDocValues {

  protected final TreeMap<String, IndexDocValues> docValues;

  /**
   * Creates a new {@link DefaultDocValuesProducer} instance and loads all
   * {@link IndexDocValues} instances for this segment and codec.
   * 
   * @param si
   *          the segment info to load the {@link IndexDocValues} for.
   * @param dir
   *          the directory to load the {@link IndexDocValues} from.
   * @param fieldInfo
   *          the {@link FieldInfos}
   * @param codecId
   *          the codec ID
   * @throws IOException
   *           if an {@link IOException} occurs
   */
  public DefaultDocValuesProducer(SegmentInfo si, Directory dir,
      FieldInfos fieldInfo, int codecId, IOContext context) throws IOException {
    docValues = load(fieldInfo, si.name, si.docCount, dir, codecId, context);
  }

  /**
   * Returns a {@link IndexDocValues} instance for the given field name or
   * <code>null</code> if this field has no {@link IndexDocValues}.
   */
  @Override
  public IndexDocValues docValues(String field) throws IOException {
    return docValues.get(field);
  }

  // Only opens files... doesn't actually load any values
  protected TreeMap<String, IndexDocValues> load(FieldInfos fieldInfos,
      String segment, int docCount, Directory dir, int codecId, IOContext context)
      throws IOException {
    TreeMap<String, IndexDocValues> values = new TreeMap<String, IndexDocValues>();
    boolean success = false;
    try {

      for (FieldInfo fieldInfo : fieldInfos) {
        if (codecId == fieldInfo.getCodecId() && fieldInfo.hasDocValues()) {
          final String field = fieldInfo.name;
          // TODO can we have a compound file per segment and codec for
          // docvalues?
          final String id = DefaultDocValuesConsumer.docValuesId(segment,
              codecId, fieldInfo.number);
          values.put(field,
              loadDocValues(docCount, dir, id, fieldInfo.getDocValues(), context));
        }
      }
      success = true;
    } finally {
      if (!success) {
        // if we fail we must close all opened resources if there are any
        closeDocValues(values.values());
      }
    }
    return values;
  }
  

  /**
   * Loads a {@link IndexDocValues} instance depending on the given {@link ValueType}.
   * Codecs that use different implementations for a certain {@link ValueType} can
   * simply override this method and return their custom implementations.
   * 
   * @param docCount
   *          number of documents in the segment
   * @param dir
   *          the {@link Directory} to load the {@link IndexDocValues} from
   * @param id
   *          the unique file ID within the segment
   * @param type
   *          the type to load
   * @return a {@link IndexDocValues} instance for the given type
   * @throws IOException
   *           if an {@link IOException} occurs
   * @throws IllegalArgumentException
   *           if the given {@link ValueType} is not supported
   */
  protected IndexDocValues loadDocValues(int docCount, Directory dir, String id,
      ValueType type, IOContext context) throws IOException {
    switch (type) {
<<<<<<< HEAD
    case INTS:
      return Ints.getValues(dir, id, false, context);
=======
    case FIXED_INTS_16:
    case FIXED_INTS_32:
    case FIXED_INTS_64:
    case FIXED_INTS_8:
    case VAR_INTS:
      return Ints.getValues(dir, id, docCount);
>>>>>>> a66a97c5
    case FLOAT_32:
      return Floats.getValues(dir, id, docCount, context);
    case FLOAT_64:
      return Floats.getValues(dir, id, docCount, context);
    case BYTES_FIXED_STRAIGHT:
      return Bytes.getValues(dir, id, Bytes.Mode.STRAIGHT, true, docCount, context);
    case BYTES_FIXED_DEREF:
      return Bytes.getValues(dir, id, Bytes.Mode.DEREF, true, docCount, context);
    case BYTES_FIXED_SORTED:
      return Bytes.getValues(dir, id, Bytes.Mode.SORTED, true, docCount, context);
    case BYTES_VAR_STRAIGHT:
      return Bytes.getValues(dir, id, Bytes.Mode.STRAIGHT, false, docCount, context);
    case BYTES_VAR_DEREF:
      return Bytes.getValues(dir, id, Bytes.Mode.DEREF, false, docCount, context);
    case BYTES_VAR_SORTED:
      return Bytes.getValues(dir, id, Bytes.Mode.SORTED, false, docCount, context);
    default:
      throw new IllegalStateException("unrecognized index values mode " + type);
    }
  }

  public void close() throws IOException {
    closeDocValues(docValues.values());
  }

  private void closeDocValues(final Collection<IndexDocValues> values)
      throws IOException {
    IOException ex = null;
    for (IndexDocValues docValues : values) {
      try {
        docValues.close();
      } catch (IOException e) {
        ex = e;
      }
    }
    if (ex != null) {
      throw ex;
    }
  }

  @Override
  public Collection<String> fields() {
    return docValues.keySet();
  }
}<|MERGE_RESOLUTION|>--- conflicted
+++ resolved
@@ -122,17 +122,12 @@
   protected IndexDocValues loadDocValues(int docCount, Directory dir, String id,
       ValueType type, IOContext context) throws IOException {
     switch (type) {
-<<<<<<< HEAD
-    case INTS:
-      return Ints.getValues(dir, id, false, context);
-=======
     case FIXED_INTS_16:
     case FIXED_INTS_32:
     case FIXED_INTS_64:
     case FIXED_INTS_8:
     case VAR_INTS:
-      return Ints.getValues(dir, id, docCount);
->>>>>>> a66a97c5
+      return Ints.getValues(dir, id, docCount, context);
     case FLOAT_32:
       return Floats.getValues(dir, id, docCount, context);
     case FLOAT_64:
